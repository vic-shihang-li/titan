--- conflicted
+++ resolved
@@ -48,20 +48,6 @@
         }
     }
 
-<<<<<<< HEAD
-    pub async fn close(&self, fin_packet: &[u8]) {
-        self.inner
-            .close(fin_packet)
-            .await
-            .expect("TCP conn should only be closed once");
-    }
-
-    pub fn close_read(&self) {
-        self.inner.close_read();
-    }
-
-=======
->>>>>>> 3c243051
     /// Sends bytes over a connection.
     ///
     /// Blocks until all bytes have been acknowledged by the other end.
@@ -193,37 +179,7 @@
             .map_err(|_| TcpCloseError::AlreadyClosed)
     }
 
-    pub fn close_read(&self) {
-        let open_status = self.send_buf.get_open_status();
-        open_status.compare_exchange(true, false, Ordering::Acquire, Ordering::Relaxed)
-            .unwrap();
-    }
-
     async fn send_all(&self, bytes: &[u8]) -> Result<(), TcpSendError> {
-<<<<<<< HEAD
-        let open_status = self.send_buf.get_open_status();
-        if open_status.load(Ordering::Relaxed) {
-            self.send_buf.write_all(bytes).await;
-            Ok(())
-        } else {
-            Err(TcpSendError::ConnWriteClosed)
-        }
-    }
-
-    async fn read_all(&self, out_buffer: &mut [u8]) -> Result<(), TcpReadError> {
-        let open_status = self.recv_buf.get_open_status();
-        if open_status.load(Ordering::Relaxed) {
-            const MAX_READ_SZ: usize = 1024;
-            let mut curr = 0;
-            while curr < out_buffer.len() {
-                let end = min(out_buffer.len(), curr + MAX_READ_SZ);
-                self.recv_buf.fill(&mut out_buffer[curr..end]).await;
-                curr = end;
-            }
-            Ok(())
-        } else {
-            Err(TcpReadError::ConnReadClosed)
-=======
         self.send_buf
             .write_all(bytes)
             .await
@@ -247,8 +203,9 @@
                     }
                 },
             }
->>>>>>> 3c243051
-        }
+        }
+
+        Ok(())
     }
 
     async fn handle_packet<'a>(
@@ -1274,8 +1231,8 @@
                     (s.into(), None)
                 }
             }
-            TcpState::TimeWait(_) => todo!(),
-            TcpState::CloseWait(_) => todo!(),
+            TcpState::TimeWait(s) => todo!(),
+            TcpState::CloseWait(s) => todo!(),
             TcpState::LastAck(s) => (s.handle_ack().into(), None), //TODO return action that triggers socket table pruning
         };
         self.state = Some(next_state);
@@ -1300,15 +1257,6 @@
         let state = self.state.take().unwrap();
         match state {
             TcpState::Established(s) => {
-<<<<<<< HEAD
-                s.conn.close_read();
-            }
-            _ => {
-                eprintln!("Closing the read portion of a connection not in Established")
-            }
-        }
-    }
-=======
                 s.close_read().await;
                 self.state = Some(s.into());
             }
@@ -1350,5 +1298,4 @@
             id, state, local_window_sz, remote_window_sz
         )
     }
->>>>>>> 3c243051
 }