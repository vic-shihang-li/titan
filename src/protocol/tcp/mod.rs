--- conflicted
+++ resolved
@@ -74,25 +74,16 @@
 pub enum TcpSendError {
     NoSocket(SocketDescriptor),
     ConnNotEstablished,
-<<<<<<< HEAD
-    ConnWillBeClosed,
-    ConnWriteClosed,
-=======
     ConnClosed,
->>>>>>> 3c243051
 }
 
 #[derive(Debug)]
 pub enum TcpReadError {
-<<<<<<< HEAD
-    ConnReadClosed
-=======
     NoSocket(SocketDescriptor),
     /// Failed to fill the provided buffer because the remote has closed.
     /// Returns the number of bytes written into the buffer.
     Closed(usize),
     ConnNotEstablished,
->>>>>>> 3c243051
 }
 
 #[derive(Debug)]
