mod args;
mod link;
mod utils;

pub use args::Args;
<<<<<<< HEAD
pub use link::{Link, LinkDefinition, ProtocolPayload};
=======
use link::ProtocolPayload;
pub use link::{Link, LinkDefinition};
>>>>>>> 3f336a6d
use std::ops::Deref;
use std::time::Duration;
use utils::localhost_with_port;

use lazy_static::lazy_static;
use std::net::Ipv4Addr;
use std::sync::Arc;
use tokio::{
    net::UdpSocket,
    sync::{
        broadcast::{self, Receiver, Sender},
        Mutex, RwLock, RwLockReadGuard,
    },
};

use self::link::SendError;

lazy_static! {
    static ref NET: Net = Net::new();
}

pub type Result<T> = core::result::Result<T, Error>;

pub enum Error {
    LinkNotFound,
    LinkInactive,
}

pub async fn get_interfaces() -> RwLockReadGuard<'static, Vec<Link>> {
    LINKS.read().await
}

/// Send bytes to a destination.
///
/// The destination is typically the next-hop address for a packet.
pub async fn send(message: ProtocolPayload, dest: Ipv4Addr) -> Result<()> {
    NET.send(message, dest).await
}

/// Turns on a link interface.
pub async fn activate(link_no: u16) -> Result<()> {
    NET.activate_link(link_no).await
}

/// Turns off a link interface.
pub async fn deactivate(link_no: u16) -> Result<()> {
    NET.deactivate_link(link_no).await
}

/// Iterate all links (both active and inactive) for this host.
///
/// This is useful for sending out periodic RIP messages to all links.
pub async fn iter_links<'a>() -> LinkIter<'a> {
    NET.iter_links().await
}

pub struct LinkIter<'a> {
    inner: RwLockReadGuard<'a, Vec<Link>>,
}

impl<'a> Deref for LinkIter<'a> {
    type Target = Vec<Link>;
    fn deref(&self) -> &Self::Target {
        &*self.inner
    }
}

/// Subscribe to a stream of packets received by this host.
///
/// The received data is a packet in its binary format.
pub async fn listen() -> Receiver<Vec<u8>> {
    NET.listen().await
}

struct Net {
    links: RwLock<Vec<Link>>,
    listener_sub: Mutex<Option<Sender<Vec<u8>>>>,
}

impl Net {
    fn new() -> Self {
        Self {
            links: RwLock::new(Vec::new()),
            listener_sub: Mutex::new(None),
        }
    }

    async fn init(&self, args: &Args) {
        let udp_socket = Arc::new(
            UdpSocket::bind(localhost_with_port(args.host_port))
                .await
                .expect("Failed to bind to this router's port"),
        );

        let mut links = self.links.write().await;
        for link_def in &args.links {
            links.push(link_def.into_link(udp_socket.clone()));
        }
    }

    async fn send(&self, message: ProtocolPayload, dest: Ipv4Addr) -> Result<()> {
        let links = self.links.read().await;
        match links.iter().find(|l| l.dest() == dest) {
            None => Err(Error::LinkNotFound),
            Some(link) => link.send(message).await.map_err(|e| match e {
                SendError::LinkInactive => Error::LinkInactive,
            }),
        }
    }

    async fn activate_link(&self, link_no: u16) -> Result<()> {
        let mut links = self.links.write().await;
        let link_no = link_no as usize;
        if link_no >= links.len() {
            Err(Error::LinkNotFound)
        } else {
            links[link_no].activate();
            Ok(())
        }
    }

    async fn deactivate_link(&self, link_no: u16) -> Result<()> {
        let mut links = self.links.write().await;
        let link_no = link_no as usize;
        if link_no >= links.len() {
            Err(Error::LinkNotFound)
        } else {
            links[link_no].deactivate();
            Ok(())
        }
    }

    async fn iter_links<'a>(&'a self) -> LinkIter<'a> {
        LinkIter {
            inner: self.links.read().await,
        }
    }

    async fn listen(&self) -> Receiver<Vec<u8>> {
        let mut sub = self.listener_sub.lock().await;
        let links = self.links.read().await;
        if links.is_empty() {
            panic!("cannot listen on an uninitialized network");
        }

        if let Some(ref sub_handle) = *sub {
            return sub_handle.subscribe();
        }

        let (tx, rx) = broadcast::channel(100);
        let sender = tx.clone();
        let sock = links[0].clone_socket();

        tokio::spawn(async move {
            let mut buf = [0; 1024];
            while let Ok(sz) = sock.recv(&mut buf).await {
                sender.send(buf[..sz].into()).unwrap();
            }
        });

        *sub = Some(tx);
        rx
    }
}

pub async fn bootstrap(args: &Args) {
    NET.init(args).await;
}

async fn send_periodic_updates() {
    let interval = Duration::from_secs(5);

    loop {
        for link in &*iter_links().await {
            // TODO: send periodic update payload
        }
        tokio::time::sleep(interval).await;
    }
}<|MERGE_RESOLUTION|>--- conflicted
+++ resolved
@@ -3,12 +3,7 @@
 mod utils;
 
 pub use args::Args;
-<<<<<<< HEAD
 pub use link::{Link, LinkDefinition, ProtocolPayload};
-=======
-use link::ProtocolPayload;
-pub use link::{Link, LinkDefinition};
->>>>>>> 3f336a6d
 use std::ops::Deref;
 use std::time::Duration;
 use utils::localhost_with_port;
